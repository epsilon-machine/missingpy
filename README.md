## missingpy

`missingpy` is a library for missing data imputation in Python. It has an 
API consistent with [scikit-learn](http://scikit-learn.org/stable/), so users 
already comfortable with that interface will find themselves in familiar 
terrain. Currently, the library supports k-Nearest Neighbors based 
imputation and Random Forest based imputation (MissForest) but we plan to add 
other imputation tools in the future so please stay tuned!

## Installation

`pip install missingpy`

## k-Nearest Neighbors (kNN) Imputation

### Example
```
# Let X be an array containing missing values
from missingpy import KNNImputer
imputer = KNNImputer()
X_imputed = imputer.fit_transform(X)
```
 
### Description
The `KNNImputer` class provides imputation for completing missing
values using the k-Nearest Neighbors approach. Each sample's missing values
are imputed using values from `n_neighbors` nearest neighbors found in the
training set. Note that if a sample has more than one feature missing, then
the sample can potentially have multiple sets of `n_neighbors`
donors depending on the particular feature being imputed.

Each missing feature is then imputed as the average, either weighted or
unweighted, of these neighbors. Where the number of donor neighbors is less
than `n_neighbors`, the training set average for that feature is used
for imputation. The total number of samples in the training set is, of course,
always greater than or equal to the number of nearest neighbors available for
imputation, depending on both the overall sample size as well as the number of
samples excluded from nearest neighbor calculation because of too many missing
features (as controlled by `row_max_missing`).
For more information on the methodology, see [1].

The following snippet demonstrates how to replace missing values,
encoded as `np.nan`, using the mean feature value of the two nearest
neighbors of the rows that contain the missing values::

    >>> import numpy as np
    >>> from missingpy import KNNImputer
    >>> nan = np.nan
    >>> X = [[1, 2, nan], [3, 4, 3], [nan, 6, 5], [8, 8, 7]]
    >>> imputer = KNNImputer(n_neighbors=2, weights="uniform")
    >>> imputer.fit_transform(X)
    array([[1. , 2. , 4. ],
           [3. , 4. , 3. ],
           [5.5, 6. , 5. ],
           [8. , 8. , 7. ]])

### API
    KNNImputer(missing_values="NaN", n_neighbors=5, weights="uniform", 
<<<<<<< HEAD
                 metric="masked_euclidean", row_max_missing=0.5, 
                 col_max_missing=0.8, copy=True)

=======
                     metric="masked_euclidean", row_max_missing=0.5, 
                     col_max_missing=0.8, copy=True)
                 
>>>>>>> f33368dc
    Parameters
    ----------
    missing_values : integer or "NaN", optional (default = "NaN")
        The placeholder for the missing values. All occurrences of
        `missing_values` will be imputed. For missing values encoded as
        ``np.nan``, use the string value "NaN".

    n_neighbors : int, optional (default = 5)
        Number of neighboring samples to use for imputation.

    weights : str or callable, optional (default = "uniform")
        Weight function used in prediction.  Possible values:

        - 'uniform' : uniform weights.  All points in each neighborhood
          are weighted equally.
        - 'distance' : weight points by the inverse of their distance.
          in this case, closer neighbors of a query point will have a
          greater influence than neighbors which are further away.
        - [callable] : a user-defined function which accepts an
          array of distances, and returns an array of the same shape
          containing the weights.

    metric : str or callable, optional (default = "masked_euclidean")
        Distance metric for searching neighbors. Possible values:
        - 'masked_euclidean'
        - [callable] : a user-defined function which conforms to the
        definition of _pairwise_callable(X, Y, metric, **kwds). In other
        words, the function accepts two arrays, X and Y, and a
        ``missing_values`` keyword in **kwds and returns a scalar distance
        value.

    row_max_missing : float, optional (default = 0.5)
        The maximum fraction of columns (i.e. features) that can be missing
        before the sample is excluded from nearest neighbor imputation. It
        means that such rows will not be considered a potential donor in
        ``fit()``, and in ``transform()`` their missing feature values will be
        imputed to be the column mean for the entire dataset.

    col_max_missing : float, optional (default = 0.8)
        The maximum fraction of rows (or samples) that can be missing
        for any feature beyond which an error is raised.

    copy : boolean, optional (default = True)
        If True, a copy of X will be created. If False, imputation will
        be done in-place whenever possible. Note that, if metric is
        "masked_euclidean" and copy=False then missing_values in the
        input matrix X will be overwritten with zeros.

    Attributes
    ----------
    statistics_ : 1-D array of length {n_features}
        The 1-D array contains the mean of each feature calculated using
        observed (i.e. non-missing) values. This is used for imputing
        missing values in samples that are either excluded from nearest
        neighbors search because they have too many ( > row_max_missing)
        missing features or because all of the sample's k-nearest neighbors
        (i.e., the potential donors) also have the relevant feature value
        missing.
<<<<<<< HEAD
    
=======
        
>>>>>>> f33368dc
    Methods
    -------
    fit(X, y=None):
        Fit the imputer on X.
<<<<<<< HEAD
    
=======

>>>>>>> f33368dc
        Parameters
        ----------
        X : {array-like}, shape (n_samples, n_features)
            Input data, where ``n_samples`` is the number of samples and
            ``n_features`` is the number of features.
<<<<<<< HEAD
    
=======

>>>>>>> f33368dc
        Returns
        -------
        self : object
            Returns self.
            
    transform(X):
        Impute all missing values in X.
<<<<<<< HEAD
    
=======

>>>>>>> f33368dc
        Parameters
        ----------
        X : {array-like}, shape = [n_samples, n_features]
            The input data to complete.
<<<<<<< HEAD
    
=======

>>>>>>> f33368dc
        Returns
        -------
        X : {array-like}, shape = [n_samples, n_features]
            The imputed dataset.
<<<<<<< HEAD
    
    fit_transform(X, y=None, **fit_params):
        Fit KNNImputer and impute all missing values in X.
    
=======

    fit_transform(X, y=None, **fit_params):
        Fit KNNImputer and impute all missing values in X.

>>>>>>> f33368dc
        Parameters
        ----------
        X : {array-like}, shape (n_samples, n_features)
            Input data, where ``n_samples`` is the number of samples and
            ``n_features`` is the number of features.
<<<<<<< HEAD
    
        Returns
        -------
        X : {array-like}, shape (n_samples, n_features)
            Returns imputed dataset.       
=======

        Returns
        -------
        X : {array-like}, shape (n_samples, n_features)
            Returns imputed dataset.           
>>>>>>> f33368dc

### References
1. Olga Troyanskaya, Michael Cantor, Gavin Sherlock, Pat Brown, Trevor
    Hastie, Robert Tibshirani, David Botstein and Russ B. Altman, Missing value
    estimation methods for DNA microarrays, BIOINFORMATICS Vol. 17 no. 6, 2001
    Pages 520-525.

## Random Forest Imputation (MissForest)

### Example
```
# Let X be an array containing missing values
from missingpy import MissForest
imputer = MissForest()
X_imputed = imputer.fit_transform(X)
```

### Description
MissForest imputes missing values using Random Forests in an iterative
fashion [1]. By default, the imputer begins imputing missing values of the
column (which is expected to be a variable) with the smallest number of
missing values -- let's call this the candidate column.
The first step involves filling any missing values of the remaining,
non-candidate, columns with an initial guess, which is the column mean for
columns representing numerical variables and the column mode for columns
representing categorical variables. Note that the categorical variables 
need to be explicitly identified during the imputer's `fit()` method call 
(see API for more information). After that, the imputer fits a random
forest model with the candidate column as the outcome variable and the
remaining columns as the predictors over all rows where the candidate
column values are not missing.
After the fit, the missing rows of the candidate column are
imputed using the prediction from the fitted Random Forest. The
rows of the non-candidate columns act as the input data for the fitted
model.
Following this, the imputer moves on to the next candidate column with the
second smallest number of missing values from among the non-candidate
columns in the first round. The process repeats itself for each column
with a missing value, possibly over multiple iterations or epochs for
each column, until the stopping criterion is met.
The stopping criterion is governed by the "difference" between the imputed
arrays over successive iterations. For numerical variables (`num_vars_`),
the difference is defined as follows:

     sum((X_new[:, num_vars_] - X_old[:, num_vars_]) ** 2) /
     sum((X_new[:, num_vars_]) ** 2)

For categorical variables(`cat_vars_`), the difference is defined as follows:

    sum(X_new[:, cat_vars_] != X_old[:, cat_vars_])) / n_cat_missing

where `X_new` is the newly imputed array, `X_old` is the array imputed in the
previous round, `n_cat_missing` is the total number of categorical
values that are missing, and the `sum()` is performed both across rows
and columns. Following [1], the stopping criterion is considered to have
been met when difference between `X_new` and `X_old` increases for the first
time for both types of variables (if available).


    >>> from missingpy import MissForest
    >>> nan = float("NaN")
    >>> X = [[1, 2, nan], [3, 4, 3], [nan, 6, 5], [8, 8, 7]]
    >>> imputer = MissForest()
    >>> imputer.fit_transform(X)
    Iteration: 0
    Iteration: 1
    Iteration: 2
    Iteration: 3
    array([[1.  , 2. , 4. ],
           [3.  , 4. , 3. ],
           [3.16, 6. , 5. ],
           [8.  , 8. , 7. ]])

### API
    MissForest(max_iter=10, decreasing=False, missing_values=np.nan,
                 copy=True, n_estimators=100, criterion=('mse', 'gini'),
                 max_depth=None, min_samples_split=2, min_samples_leaf=1,
                 min_weight_fraction_leaf=0.0, max_features='auto',
                 max_leaf_nodes=None, min_impurity_decrease=0.0,
                 bootstrap=True, oob_score=False, n_jobs=-1, random_state=None,
                 verbose=0, warm_start=False, class_weight=None)
                 
    Parameters
    ----------
    NOTE: Most parameter definitions below are taken verbatim from the
    Scikit-Learn documentation at [2] and [3].

    max_iter : int, optional (default = 10)
        The maximum iterations of the imputation process. Each column with a
        missing value is imputed exactly once in a given iteration.

    decreasing : boolean, optional (default = False)
        If set to True, columns are sorted according to decreasing number of
        missing values. In other words, imputation will move from imputing
        columns with the largest number of missing values to columns with
        fewest number of missing values.

    missing_values : np.nan, integer, optional (default = np.nan)
        The placeholder for the missing values. All occurrences of
        `missing_values` will be imputed.

    copy : boolean, optional (default = True)
        If True, a copy of X will be created. If False, imputation will
        be done in-place whenever possible.

    criterion : tuple, optional (default = ('mse', 'gini'))
        The function to measure the quality of a split.The first element of
        the tuple is for the Random Forest Regressor (for imputing numerical
        variables) while the second element is for the Random Forest
        Classifier (for imputing categorical variables).

    n_estimators : integer, optional (default=100)
        The number of trees in the forest.

    max_depth : integer or None, optional (default=None)
        The maximum depth of the tree. If None, then nodes are expanded until
        all leaves are pure or until all leaves contain less than
        min_samples_split samples.

    min_samples_split : int, float, optional (default=2)
        The minimum number of samples required to split an internal node:
        - If int, then consider `min_samples_split` as the minimum number.
        - If float, then `min_samples_split` is a fraction and
          `ceil(min_samples_split * n_samples)` are the minimum
          number of samples for each split.

    min_samples_leaf : int, float, optional (default=1)
        The minimum number of samples required to be at a leaf node.
        A split point at any depth will only be considered if it leaves at
        least ``min_samples_leaf`` training samples in each of the left and
        right branches.  This may have the effect of smoothing the model,
        especially in regression.
        - If int, then consider `min_samples_leaf` as the minimum number.
        - If float, then `min_samples_leaf` is a fraction and
          `ceil(min_samples_leaf * n_samples)` are the minimum
          number of samples for each node.

    min_weight_fraction_leaf : float, optional (default=0.)
        The minimum weighted fraction of the sum total of weights (of all
        the input samples) required to be at a leaf node. Samples have
        equal weight when sample_weight is not provided.

    max_features : int, float, string or None, optional (default="auto")
        The number of features to consider when looking for the best split:
        - If int, then consider `max_features` features at each split.
        - If float, then `max_features` is a fraction and
          `int(max_features * n_features)` features are considered at each
          split.
        - If "auto", then `max_features=sqrt(n_features)`.
        - If "sqrt", then `max_features=sqrt(n_features)` (same as "auto").
        - If "log2", then `max_features=log2(n_features)`.
        - If None, then `max_features=n_features`.
        Note: the search for a split does not stop until at least one
        valid partition of the node samples is found, even if it requires to
        effectively inspect more than ``max_features`` features.

    max_leaf_nodes : int or None, optional (default=None)
        Grow trees with ``max_leaf_nodes`` in best-first fashion.
        Best nodes are defined as relative reduction in impurity.
        If None then unlimited number of leaf nodes.

    min_impurity_decrease : float, optional (default=0.)
        A node will be split if this split induces a decrease of the impurity
        greater than or equal to this value.
        The weighted impurity decrease equation is the following::
            N_t / N * (impurity - N_t_R / N_t * right_impurity
                                - N_t_L / N_t * left_impurity)
        where ``N`` is the total number of samples, ``N_t`` is the number of
        samples at the current node, ``N_t_L`` is the number of samples in the
        left child, and ``N_t_R`` is the number of samples in the right child.
        ``N``, ``N_t``, ``N_t_R`` and ``N_t_L`` all refer to the weighted sum,
        if ``sample_weight`` is passed.

    bootstrap : boolean, optional (default=True)
        Whether bootstrap samples are used when building trees.

    oob_score : bool (default=False)
        Whether to use out-of-bag samples to estimate
        the generalization accuracy.

    n_jobs : int or None, optional (default=None)
        The number of jobs to run in parallel for both `fit` and `predict`.
        ``None`` means 1 unless in a :obj:`joblib.parallel_backend` context.
        ``-1`` means using all processors. See :term:`Glossary <n_jobs>`
        for more details.

    random_state : int, RandomState instance or None, optional (default=None)
        If int, random_state is the seed used by the random number generator;
        If RandomState instance, random_state is the random number generator;
        If None, the random number generator is the RandomState instance used
        by `np.random`.

    verbose : int, optional (default=0)
        Controls the verbosity when fitting and predicting.

    warm_start : bool, optional (default=False)
        When set to ``True``, reuse the solution of the previous call to fit
        and add more estimators to the ensemble, otherwise, just fit a whole
        new forest. See :term:`the Glossary <warm_start>`.

    class_weight : dict, list of dicts, "balanced", "balanced_subsample" or \
    None, optional (default=None)
        Weights associated with classes in the form ``{class_label: weight}``.
        If not given, all classes are supposed to have weight one. For
        multi-output problems, a list of dicts can be provided in the same
        order as the columns of y.
        Note that for multioutput (including multilabel) weights should be
        defined for each class of every column in its own dict. For example,
        for four-class multilabel classification weights should be
        [{0: 1, 1: 1}, {0: 1, 1: 5}, {0: 1, 1: 1}, {0: 1, 1: 1}] instead of
        [{1:1}, {2:5}, {3:1}, {4:1}].
        The "balanced" mode uses the values of y to automatically adjust
        weights inversely proportional to class frequencies in the input data
        as ``n_samples / (n_classes * np.bincount(y))``
        The "balanced_subsample" mode is the same as "balanced" except that
        weights are computed based on the bootstrap sample for every tree
        grown.
        For multi-output, the weights of each column of y will be multiplied.
        Note that these weights will be multiplied with sample_weight (passed
        through the fit method) if sample_weight is specified.
        NOTE: This parameter is only applicable for Random Forest Classifier
        objects (i.e., for categorical variables).

    Attributes
    ----------
    statistics_ : Dictionary of length two
        The first element is an array with the mean of each numerical feature
        being imputed while the second element is an array of modes of
        categorical features being imputed (if available, otherwise it
        will be None).
    
    Methods
    -------
    fit(self, X, y=None, cat_vars=None):
        Fit the imputer on X.

        Parameters
        ----------
        X : {array-like}, shape (n_samples, n_features)
            Input data, where ``n_samples`` is the number of samples and
            ``n_features`` is the number of features.

        cat_vars : int or array of ints, optional (default = None)
            An int or an array containing column indices of categorical
            variable(s)/feature(s) present in the dataset X.
            ``None`` if there are no categorical variables in the dataset.

        Returns
        -------
        self : object
            Returns self.
        
            
    transform(X):
        Impute all missing values in X.

        Parameters
        ----------
        X : {array-like}, shape = [n_samples, n_features]
            The input data to complete.

        Returns
        -------
        X : {array-like}, shape = [n_samples, n_features]
            The imputed dataset.
        
    
    fit_transform(X, y=None, **fit_params):
        Fit MissForest and impute all missing values in X.

        Parameters
        ----------
        X : {array-like}, shape (n_samples, n_features)
            Input data, where ``n_samples`` is the number of samples and
            ``n_features`` is the number of features.

        Returns
        -------
        X : {array-like}, shape (n_samples, n_features)
            Returns imputed dataset.

### References

* [1] Stekhoven, Daniel J., and Peter Bühlmann. "MissForest—non-parametric
  missing value imputation for mixed-type data." Bioinformatics 28.1
  (2011): 112-118.
* [2] https://scikit-learn.org/stable/modules/generated/sklearn.ensemble.RandomForestRegressor.html#sklearn.ensemble.RandomForestRegressor)
* [3] https://scikit-learn.org/stable/modules/generated/sklearn.ensemble.RandomForestClassifier.html#sklearn.ensemble.RandomForestClassifier<|MERGE_RESOLUTION|>--- conflicted
+++ resolved
@@ -56,15 +56,9 @@
 
 ### API
     KNNImputer(missing_values="NaN", n_neighbors=5, weights="uniform", 
-<<<<<<< HEAD
-                 metric="masked_euclidean", row_max_missing=0.5, 
-                 col_max_missing=0.8, copy=True)
-
-=======
                      metric="masked_euclidean", row_max_missing=0.5, 
                      col_max_missing=0.8, copy=True)
                  
->>>>>>> f33368dc
     Parameters
     ----------
     missing_values : integer or "NaN", optional (default = "NaN")
@@ -123,84 +117,51 @@
         missing features or because all of the sample's k-nearest neighbors
         (i.e., the potential donors) also have the relevant feature value
         missing.
-<<<<<<< HEAD
-    
-=======
-        
->>>>>>> f33368dc
+
     Methods
     -------
     fit(X, y=None):
         Fit the imputer on X.
-<<<<<<< HEAD
-    
-=======
-
->>>>>>> f33368dc
+
         Parameters
         ----------
         X : {array-like}, shape (n_samples, n_features)
             Input data, where ``n_samples`` is the number of samples and
             ``n_features`` is the number of features.
-<<<<<<< HEAD
-    
-=======
-
->>>>>>> f33368dc
+
         Returns
         -------
         self : object
             Returns self.
             
+            
     transform(X):
         Impute all missing values in X.
-<<<<<<< HEAD
-    
-=======
-
->>>>>>> f33368dc
+
         Parameters
         ----------
         X : {array-like}, shape = [n_samples, n_features]
             The input data to complete.
-<<<<<<< HEAD
-    
-=======
-
->>>>>>> f33368dc
+
         Returns
         -------
         X : {array-like}, shape = [n_samples, n_features]
             The imputed dataset.
-<<<<<<< HEAD
+    
     
     fit_transform(X, y=None, **fit_params):
         Fit KNNImputer and impute all missing values in X.
     
-=======
-
-    fit_transform(X, y=None, **fit_params):
-        Fit KNNImputer and impute all missing values in X.
-
->>>>>>> f33368dc
         Parameters
         ----------
         X : {array-like}, shape (n_samples, n_features)
             Input data, where ``n_samples`` is the number of samples and
             ``n_features`` is the number of features.
-<<<<<<< HEAD
     
         Returns
         -------
         X : {array-like}, shape (n_samples, n_features)
             Returns imputed dataset.       
-=======
-
-        Returns
-        -------
-        X : {array-like}, shape (n_samples, n_features)
-            Returns imputed dataset.           
->>>>>>> f33368dc
 
 ### References
 1. Olga Troyanskaya, Michael Cantor, Gavin Sherlock, Pat Brown, Trevor
